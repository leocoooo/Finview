--- conflicted
+++ resolved
@@ -1095,30 +1095,6 @@
 
             # Créer le tableau
             projection_data = []
-<<<<<<< HEAD
-            initial = stats['initial']
-
-            for year in range(results['years'] + 1):
-                row = {'Year': year}
-
-                for scenario, label in [
-                    ('p10', 'P10 Pessimistic'),
-                    ('p25', 'P25 Conservative'),
-                    ('p50', 'P50 Median'),
-                    ('p75', 'P75 Optimistic'),
-                    ('p90', 'P90 Very Optimistic'),
-                    ('mean', 'Average')
-                ]:
-                    value = percentiles_to_use[scenario][year]
-
-                    # Calculer variation vs année précédente
-                    if year > 0:
-                        prev_value = percentiles_to_use[scenario][year - 1]
-                        change_pct = ((value / prev_value) - 1) * 100 if prev_value > 0 else 0
-                        row[label] = f"{format_currency(value)} ({change_pct:+.1f}%)"
-                    else:
-                        row[label] = format_currency(value)
-=======
             percentiles = results['percentiles']
             initial_value = results['initial_value']
 
@@ -1154,7 +1130,6 @@
                     row['Annualized Return P75 (%)'] = "—"
                     row['Annualized Return P90 (%)'] = "—"
                     row['Annualized Return Avg (%)'] = "—"
->>>>>>> 85c14795
 
                 projection_data.append(row)
 
